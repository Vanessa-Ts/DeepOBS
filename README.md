# DeepOBS - A Deep Learning Optimizer Benchmark Suite

![DeepOBS](docs/deepobs_banner.png "DeepOBS")

[![PyPI version](https://badge.fury.io/py/deepobs.svg)](https://badge.fury.io/py/deepobs)
[![Documentation Status](https://readthedocs.org/projects/deepobs/badge/?version=latest)](https://deepobs.readthedocs.io/en/latest/?badge=latest)
[![License: MIT](https://img.shields.io/badge/License-MIT-yellow.svg)](https://opensource.org/licenses/MIT)


**DeepOBS** is a benchmarking suite that drastically simplifies, automates and
improves the evaluation of deep learning optimizers.

It can evaluate the performance of new optimizers on a variety of
**real-world test problems** and automatically compare them with
**realistic baselines**.

DeepOBS automates several steps when benchmarking deep learning optimizers:

  - Downloading and preparing data sets.
  - Setting up test problems consisting of contemporary data sets and realistic
    deep learning architectures.
  - Running the optimizers on multiple test problems and logging relevant
    metrics.
  - Reporting and visualization the results of the optimizer benchmark.

![DeepOBS Output](docs/deepobs.jpg "DeepOBS_output")

The code for the current implementation working with **TensorFlow** and **PyTorch** can be found
on [Github](https://github.com/abahde/DeepOBS).

<<<<<<< HEAD
The full documentation for the implementation with **TensorFlow** is available on readthedocs:
https://deepobs.readthedocs.io/
=======
The full documentation is available on readthedocs:
https://deepobs-with-pytorch.readthedocs.io/
>>>>>>> da0b864f

A very basic documentation for the implementation with **PyTorch** is available at:
https://deepobs_with_pytorch.readthedocs.io/

The paper describing DeepOBS has been accepted for ICLR 2019 and can be found
here:
https://openreview.net/forum?id=rJg6ssC5Y7

<<<<<<< HEAD
In this repository, the **PyTorch** implementation is developed. Additionally, DeepOBS will be refactored such that the **TensorFlow** code in this repo will change a lot. Please use the original
at https://github.com/fsschneider/DeepOBS if you want to use the **TensorFlow** code.

=======
>>>>>>> da0b864f
## Installation
	pip install -e git+https://github.com/abahde/DeepOBS.git@master#egg=DeepOBS

<<<<<<< HEAD
We tested the package with Python 3.6 and Torch version 1.0.1
=======
```pip install -e git+https://github.com/abahde/DeepOBS.git@master#egg=DeepOBS```

We tested the package with Python 3.6, TensorFlow version 1.12, Torch version 1.1.0 and Torchvision version 0.3.0. Other
versions might work, and we plan to expand
compatibility in the future.

Further tutorials and a suggested protocol for benchmarking deep learning
optimizers can be found on https://deepobs-with-pytorch.readthedocs.io/
>>>>>>> da0b864f
<|MERGE_RESOLUTION|>--- conflicted
+++ resolved
@@ -28,33 +28,15 @@
 The code for the current implementation working with **TensorFlow** and **PyTorch** can be found
 on [Github](https://github.com/abahde/DeepOBS).
 
-<<<<<<< HEAD
-The full documentation for the implementation with **TensorFlow** is available on readthedocs:
-https://deepobs.readthedocs.io/
-=======
 The full documentation is available on readthedocs:
 https://deepobs-with-pytorch.readthedocs.io/
->>>>>>> da0b864f
-
-A very basic documentation for the implementation with **PyTorch** is available at:
-https://deepobs_with_pytorch.readthedocs.io/
 
 The paper describing DeepOBS has been accepted for ICLR 2019 and can be found
 here:
 https://openreview.net/forum?id=rJg6ssC5Y7
 
-<<<<<<< HEAD
-In this repository, the **PyTorch** implementation is developed. Additionally, DeepOBS will be refactored such that the **TensorFlow** code in this repo will change a lot. Please use the original
-at https://github.com/fsschneider/DeepOBS if you want to use the **TensorFlow** code.
+## Installation
 
-=======
->>>>>>> da0b864f
-## Installation
-	pip install -e git+https://github.com/abahde/DeepOBS.git@master#egg=DeepOBS
-
-<<<<<<< HEAD
-We tested the package with Python 3.6 and Torch version 1.0.1
-=======
 ```pip install -e git+https://github.com/abahde/DeepOBS.git@master#egg=DeepOBS```
 
 We tested the package with Python 3.6, TensorFlow version 1.12, Torch version 1.1.0 and Torchvision version 0.3.0. Other
@@ -62,5 +44,4 @@
 compatibility in the future.
 
 Further tutorials and a suggested protocol for benchmarking deep learning
-optimizers can be found on https://deepobs-with-pytorch.readthedocs.io/
->>>>>>> da0b864f
+optimizers can be found on https://deepobs-with-pytorch.readthedocs.io/