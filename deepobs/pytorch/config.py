--- conflicted
+++ resolved
@@ -2,9 +2,6 @@
 import torch
 
 DATA_DIR = "data_deepobs/pytorch"
-<<<<<<< HEAD
-DEFAULT_DEVICE = torch.device("cuda" if torch.cuda.is_available() else "cpu")
-=======
 DEFAULT_DEVICE = "cuda" if torch.cuda.is_available() else 'cpu'
 NUM_WORKERS = 0
 IS_DETERMINISTIC = True
@@ -27,7 +24,6 @@
     global NUM_WORKERS
     NUM_WORKERS = num_workers
 
->>>>>>> d65e937f
 
 def get_data_dir():
     return DATA_DIR
