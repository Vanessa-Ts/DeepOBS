from __future__ import print_function
import os
import numpy as np
from matplotlib import pyplot as plt
from .shared_utils import create_setting_analyzer_ranking, _determine_available_metric, _get_optimizer_name_and_testproblem_from_path
from ..tuner.tuner_utils import generate_tuning_summary
from .analyze_utils import _rescale_ax, _preprocess_path


# TODO
def plot_performance_table(results_path):
    """Creates a table as an overview over the best performance of that optimizer."""
    pass


def plot_testset_performances(results_path, mode = 'final', metric = 'test_accuracies', reference_path = None):
    """Plots all optimizer performances for all testproblems.

    Args:
        results_path (str): The path to the results folder.
        mode (str): The mode by which to decide the best setting.
        metric (str): The metric by which to decide the best setting.
        reference_path(str): Path to the reference results folder. For each available reference testproblem, all optimizers are plotted as reference.

    Returns:
        matplotlib.axes.Axes: The axes with the plots.

        """
    testproblems = [path for path in os.listdir(results_path) if os.path.isdir(os.path.join(results_path, path))]
    if reference_path is not None:
        reference_path = os.path.join(reference_path)
        reference_testproblems = [path for path in os.listdir(results_path) if os.path.isdir(os.path.join(reference_path, path))]
    else:
        reference_testproblems = []
    n_testproblems = len(testproblems)
    __, ax = plt.subplots(4, n_testproblems, sharex='col')
    for idx, testproblem in enumerate(testproblems):
        testproblem_path = os.path.join(results_path, testproblem)
        ax[:, idx] = _plot_optimizer_performance(testproblem_path, ax[:, idx], mode, metric)
        if testproblem in reference_testproblems:
            reference_testproblem_path = os.path.join(reference_path, testproblem)
            ax[:, idx] = _plot_optimizer_performance(reference_testproblem_path, ax[:, idx], mode, metric)

    metrices = ['test_losses', 'train_losses', 'test_accuracies', 'train_accuracies']
    for idx, _metric in enumerate(metrices):
        # label y axes
        ax[idx, 0].set_ylabel(_metric)
        # rescale
        for idx2 in range(n_testproblems):
            ax[idx, idx2] = _rescale_ax(ax[idx, idx2])
            ax[3, idx2].set_xlabel('epochs')
    # show legend of optimizers
    ax[0, 0].legend()
    plt.tight_layout()
    plt.show()
    return ax


def plot_hyperparameter_sensitivity_2d(optimizer_path, hyperparams, mode='final', metric = 'test_accuracies', xscale='linear', yscale = 'linear'):
    param1, param2 = hyperparams
    metric = _determine_available_metric(optimizer_path, metric)
    tuning_summary = generate_tuning_summary(optimizer_path, mode, metric)

    optimizer_name, testproblem = _get_optimizer_name_and_testproblem_from_path(optimizer_path)

    param_values1 = np.array([d['params'][param1] for d in tuning_summary])
    param_values2 = np.array([d['params'][param2] for d in tuning_summary])

    target_means = np.array([d['target_mean'] for d in tuning_summary])
    target_stds = [d['target_std'] for d in tuning_summary]

    _, ax = plt.subplots()

    con = ax.tricontourf(param_values1, param_values2, target_means, cmap = 'CMRmap', levels=len(target_means))
    ax.scatter(param_values1, param_values2)
    ax.set_xscale(xscale)
    ax.set_yscale(yscale)
    ax.set_xlabel(param1)
    ax.set_ylabel(param2)
    cbar = plt.colorbar(con)
    cbar.set_label(metric)
    plt.show()
    return ax


# TODO plot the sensitivity for several optimizer
def plot_hyperparameter_sensitivity(optimizer_path, hyperparam, mode='final', metric = 'test_accuracies',
                                    xscale='linear',
                                    plot_std=False):

    """Plots the hyperparameter sensitivtiy of the optimizer.
    Args:
        optimizer_path (str): The path to the optimizer to analyse.
        hyperparam (str): The name of the hyperparameter that should be analyzed.
        mode (str): The mode by which to decide the best setting.
        metric (str): The metric by which to decide the best setting.
        xscale (str): The scale for the parameter axes. Is passed to plt.xscale().
        plot_std (bool): Whether to plot markers for individual seed runs or not. If `False`, only the mean is plotted.
    Returns:
<<<<<<< HEAD
        fig, ax: The figure and axes of the plot.
=======
        matplotlib.axes.Axes: The figure and axes of the plot.

>>>>>>> 649d18e3
        """
    metric = _determine_available_metric(optimizer_path, metric)
    tuning_summary = generate_tuning_summary(optimizer_path, mode, metric)

    optimizer_name, testproblem = _get_optimizer_name_and_testproblem_from_path(optimizer_path)

    # create array for plotting
    param_values = [d['params'][hyperparam] for d in tuning_summary]
    target_means = [d['target_mean'] for d in tuning_summary]
    target_stds = [d['target_std'] for d in tuning_summary]

    # sort the values synchronised for plotting
    param_values, target_means, target_stds = (list(t) for t in zip(*sorted(zip(param_values, target_means, target_stds))))

    _ , ax = plt.subplots()
    param_values = np.array(param_values)
    target_means = np.array(target_means)
    ax.plot(param_values, target_means, linewidth=3)
    if plot_std:
        ranks = create_setting_analyzer_ranking(optimizer_path, mode, metric)
        for rank in ranks:
            values = rank.get_all_final_values(metric)
            param_value = rank.aggregate['optimizer_hyperparams'][hyperparam]
            for value in values:
                ax.scatter(param_value, value, marker='x', color='b')
            ax.plot((param_value, param_value), (min(values), max(values)), color='grey', linestyle='--')
    plt.xscale(xscale)
    plt.xlabel(hyperparam, fontsize=16)
    plt.ylabel(metric, fontsize = 16)
    ax.set_title(optimizer_name + ' on ' + testproblem, fontsize=20)
    ax.tick_params(labelsize=14)
    plt.show()
    return ax


def plot_final_metric_vs_tuning_rank(optimizer_path, metric='test_accuracies'):
    metric = _determine_available_metric(optimizer_path, metric)
    ranks = create_setting_analyzer_ranking(optimizer_path, mode='final', metric=metric)
    means = []
    fig, ax = plt.subplots()
    for idx, rank in enumerate(ranks):
        means.append(rank.get_final_value(metric))
        values = rank.get_all_final_values(metric)
        for value in values:
            ax.scatter(idx, value, marker='x', color='b')
        ax.plot((idx, idx), (min(values), max(values)), color= 'grey', linestyle='--')
    ax.plot(range(len(ranks)), means)
    optimizer, testproblem = _get_optimizer_name_and_testproblem_from_path(optimizer_path)
    ax.set_title(optimizer + ' on ' + testproblem)
    ax.set_xlabel('tuning rank')
    ax.set_ylabel(metric)
    plt.show()
    return fig, ax


def get_performance_dictionary(optimizer_path, mode = 'final', metric = 'test_accuracies', conv_perf_file = None):
    """Summarizes the performance of the optimizer.

    Args:
        optimizer_path (str): The path to the optimizer to analyse.
        mode (str): The mode by which to decide the best setting.
        metric (str): The metric by which to decide the best setting.
        conv_perf_file (str): Path to the convergence performance file. It is used to calculate the speed of the optimizer. Defaults to ``None`` in which case the speed measure is N.A.

    Returns:
        dict: A dictionary that holds the best setting and it's performance.
        """
    metric = _determine_available_metric(optimizer_path, metric)
    setting_analyzers_ranking = create_setting_analyzer_ranking(optimizer_path, mode, metric)
    sett = setting_analyzers_ranking[0]

    perf_dict = dict()
    if mode == 'final':
        perf_dict['Performance'] = sett.get_final_value(metric)
    elif mode == 'best':
        perf_dict['Performance'] = sett.get_best_value(metric)
    elif mode == 'most':
        # default performance for most is final value
        perf_dict['Performance'] = sett.get_final_value(metric)
    else:
        raise NotImplementedError

    if conv_perf_file is not None:
        perf_dict['Speed'] = sett.calculate_speed(conv_perf_file)
    else:
        perf_dict['Speed'] = 'N.A.'

    perf_dict['Hyperparameters'] = sett.aggregate['optimizer_hyperparams']
    perf_dict['Training Parameters'] = sett.aggregate['training_params']
    return perf_dict


def _plot_optimizer_performance(path, ax = None, mode = 'final', metric = 'test_accuracies'):
    """Plots the training curve of an optimizer.

    Args:
        path (str): Path to the optimizer or to a whole testproblem (in this case all optimizers in the testproblem folder are plotted).
        ax (matplotlib.axes.Axes): The axes to plot the trainig curves for all metrices. Must have 4 subaxes.
        mode (str): The mode by which to decide the best setting.
        metric (str): The metric by which to decide the best setting.
    Returns:
        matplotlib.axes.Axes: The axes with the plots.

        """
    metrices = ['test_losses', 'train_losses', 'test_accuracies', 'train_accuracies']
    if ax is None:  # create default axis for all 4 metrices
        _, ax = plt.subplots(4, 1, sharex='col')

    pathes = _preprocess_path(path)
    for optimizer_path in pathes:
        setting_analyzer_ranking = create_setting_analyzer_ranking(optimizer_path, mode, metric)
        setting = setting_analyzer_ranking[0]

        optimizer_name = os.path.basename(optimizer_path)
        for idx, _metric in enumerate(metrices):
            if _metric in setting.aggregate:
                mean = setting.aggregate[_metric]['mean']
                std = setting.aggregate[_metric]['std']
                ax[idx].plot(mean, label=optimizer_name)
                ax[idx].fill_between(range(len(mean)), mean - std, mean + std, alpha=0.3)
    _, testproblem = _get_optimizer_name_and_testproblem_from_path(optimizer_path)
    ax[0].set_title(testproblem, fontsize=18)
    return ax


def plot_optimizer_performance(path, ax = None, mode = 'final', metric = 'test_accuracies', reference_path = None):
    """Plots the training curve of optimizers and addionally plots reference results from the ``reference_path``

    Args:
        path (str): Path to the optimizer or to a whole testproblem (in this case all optimizers in the testproblem folder are plotted).
        ax (matplotlib.axes.Axes): The axes to plot the trainig curves for all metrices. Must have 4 subaxes (one for each metric).
        mode (str): The mode by which to decide the best setting.
        metric (str): The metric by which to decide the best setting.
        reference_path(str): Path to the reference optimizer or to a whole testproblem (in this case all optimizers in the testproblem folder are taken as reference)

    Returns:
        matplotlib.axes.Axes: The axes with the plots.

        """

    ax = _plot_optimizer_performance(path, ax, mode, metric)
    if reference_path is not None:
        ax = _plot_optimizer_performance(reference_path, ax, mode, metric)

    metrices = ['test_losses', 'train_losses', 'test_accuracies', 'train_accuracies']
    for idx, _metric in enumerate(metrices):
        # set y labels
        ax[idx].set_ylabel(_metric, fontsize = 14)
        # rescale plots
        # ax[idx] = _rescale_ax(ax[idx])
        ax[idx].tick_params(labelsize=12)

    # show optimizer legends
    ax[0].legend(fontsize=12)

    ax[3].set_xlabel('epochs', fontsize = 14)

    plt.show()
    return ax<|MERGE_RESOLUTION|>--- conflicted
+++ resolved
@@ -97,12 +97,7 @@
         xscale (str): The scale for the parameter axes. Is passed to plt.xscale().
         plot_std (bool): Whether to plot markers for individual seed runs or not. If `False`, only the mean is plotted.
     Returns:
-<<<<<<< HEAD
-        fig, ax: The figure and axes of the plot.
-=======
         matplotlib.axes.Axes: The figure and axes of the plot.
-
->>>>>>> 649d18e3
         """
     metric = _determine_available_metric(optimizer_path, metric)
     tuning_summary = generate_tuning_summary(optimizer_path, mode, metric)
